<<<<<<< HEAD
from docx2txt import process
from docx2txt import process_args
=======
from .docx2txt import process
>>>>>>> fa598377

VERSION = '0.4'<|MERGE_RESOLUTION|>--- conflicted
+++ resolved
@@ -1,8 +1,4 @@
-<<<<<<< HEAD
-from docx2txt import process
-from docx2txt import process_args
-=======
 from .docx2txt import process
->>>>>>> fa598377
+from .docx2txt import process_args
 
 VERSION = '0.4'